--- conflicted
+++ resolved
@@ -258,10 +258,11 @@
     }
 
     @Override
-<<<<<<< HEAD
     public SequenceNumbersService seqNoService() {
         throw new UnsupportedOperationException("ShadowEngine doesn't track sequence numbers");
-=======
+    }
+
+    @Override
     public boolean isThrottled() {
         return false;
     }
@@ -269,7 +270,6 @@
     @Override
     public long getIndexThrottleTimeInMillis() {
         return 0L;
->>>>>>> aa73a76f
     }
 
     @Override
